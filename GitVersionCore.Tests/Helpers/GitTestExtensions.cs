--- conflicted
+++ resolved
@@ -15,15 +15,6 @@
     {
         var output = new StringBuilder();
 
-<<<<<<< HEAD
-        ProcessHelper.Run(
-            o => output.AppendLine(o),
-            e => output.AppendLineFormat("ERROR: {0}", e),
-            null,
-            "git",
-            @"log --graph --abbrev-commit --decorate --date=relative --all --remotes=*",
-            repository.Info.Path);
-=======
         try
         {
             ProcessHelper.Run(
@@ -31,7 +22,7 @@
                 e => output.AppendLineFormat("ERROR: {0}", e),
                 null,
                 "git",
-                @"log --graph --abbrev-commit --decorate --date=relative --all",
+                @"log --graph --abbrev-commit --decorate --date=relative --all --remotes=*",
                 repository.Info.Path);
         }
         catch (FileNotFoundException exception)
@@ -42,7 +33,6 @@
             output.AppendLine("Could not execute 'git log' due to the following error:");
             output.AppendLine(exception.ToString());
         }
->>>>>>> f0dbaf00
 
         Trace.Write(output.ToString());
     }

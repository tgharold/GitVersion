--- conflicted
+++ resolved
@@ -3,11 +3,7 @@
     using System;
     using System.IO;
     using System.Linq;
-<<<<<<< HEAD
     using GitTools.Git;
-=======
-
->>>>>>> d6289bab
     using LibGit2Sharp;
 
     public class GitPreparer
@@ -94,10 +90,6 @@
             {
                 return false;
             }
-<<<<<<< HEAD
-
-=======
->>>>>>> d6289bab
         }
 
         public string GetDotGitDirectory()
@@ -148,11 +140,7 @@
             return gitDirectory;
         }
 
-<<<<<<< HEAD
-        private static void CloneRepository(string repositoryUrl, string gitDirectory, AuthenticationInfo authentication)
-=======
-        static void CloneRepository(string repositoryUrl, string gitDirectory, Authentication authentication)
->>>>>>> d6289bab
+        static void CloneRepository(string repositoryUrl, string gitDirectory, AuthenticationInfo authentication)
         {
             Credentials credentials = null;
             if (!string.IsNullOrWhiteSpace(authentication.Username) && !string.IsNullOrWhiteSpace(authentication.Password))

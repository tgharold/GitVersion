--- conflicted
+++ resolved
@@ -32,14 +32,11 @@
 
             // GitTools has its own logging. So that it actually outputs something, it needs to be initialized.
             LogProvider.SetCurrentLogProvider(new LoggerWrapper());
-<<<<<<< HEAD
-=======
         }
 
         public string TargetUrl
         {
             get { return targetUrl; }
->>>>>>> b669e5f4
         }
 
         public string WorkingDirectory

namespace GitVersion
{
    using Helpers;
    using System;
    using System.Collections.Generic;
    using System.IO;
    using System.Linq;
    using System.Text.RegularExpressions;
    using GitVersion.VersionAssemblyInfoResources;

    // TODO: Consolidate this with GitVersionTask.UpdateAssemblyInfo. @asbjornu
    class AssemblyInfoFileUpdate : IDisposable
    {
        List<Action> restoreBackupTasks = new List<Action>();
        List<Action> cleanupBackupTasks = new List<Action>();

        public AssemblyInfoFileUpdate(Arguments args, string workingDirectory, VersionVariables variables, IFileSystem fileSystem)
        {
            if (!args.UpdateAssemblyInfo) return;

            if (args.Output != OutputType.Json)
                Logger.WriteInfo("Updating assembly info files");

            var assemblyInfoFiles = GetAssemblyInfoFiles(workingDirectory, args, fileSystem).ToList();
            Logger.WriteInfo($"Found {assemblyInfoFiles.Count} files");

            var assemblyVersion = variables.AssemblySemVer;
            var assemblyVersionRegex = new Regex(@"AssemblyVersion(Attribute)?\s*\(\s*""[^""]*""\s*\)");
            var assemblyVersionString = !string.IsNullOrWhiteSpace(assemblyVersion) ? $"AssemblyVersion(\"{assemblyVersion}\")" : null;
            var assemblyInfoVersion = variables.InformationalVersion;
            var assemblyInfoVersionRegex = new Regex(@"AssemblyInformationalVersion(Attribute)?\s*\(\s*""[^""]*""\s*\)");
<<<<<<< HEAD
            var assemblyInfoVersionString = $"AssemblyInformationalVersion(\"{assemblyInfoVersion}\")";
            var assemblyFileVersion = variables.MajorMinorPatch + ".0";
            var assemblyFileVersionRegex = new Regex(@"AssemblyFileVersion(Attribute)?\s*\(\s*""[^""]*""\s*\)");
            var assemblyFileVersionString = $"AssemblyFileVersion(\"{assemblyFileVersion}\")";
=======
			var assemblyInfoVersionString = $"AssemblyInformationalVersion(\"{assemblyInfoVersion}\")";
			var assemblyFileVersion = variables.AssemblySemFileVer;
			var assemblyFileVersionRegex = new Regex(@"AssemblyFileVersion(Attribute)?\s*\(\s*""[^""]*""\s*\)");
            var assemblyFileVersionString = !string.IsNullOrWhiteSpace(assemblyFileVersion) ? $"AssemblyFileVersion(\"{assemblyFileVersion}\")" : null;
>>>>>>> b669e5f4

            foreach (var assemblyInfoFile in assemblyInfoFiles)
            {
                var backupAssemblyInfo = assemblyInfoFile.FullName + ".bak";
                var localAssemblyInfo = assemblyInfoFile.FullName;
                fileSystem.Copy(assemblyInfoFile.FullName, backupAssemblyInfo, true);
                restoreBackupTasks.Add(() =>
                {
                    if (fileSystem.Exists(localAssemblyInfo))
                        fileSystem.Delete(localAssemblyInfo);
                    fileSystem.Move(backupAssemblyInfo, localAssemblyInfo);
                });
                cleanupBackupTasks.Add(() => fileSystem.Delete(backupAssemblyInfo));

                var originalFileContents = fileSystem.ReadAllText(assemblyInfoFile.FullName);
                var fileContents = originalFileContents;
                var appendedAttributes = false;
                if (!string.IsNullOrWhiteSpace(assemblyVersion))
                {
                    fileContents = ReplaceOrAppend(assemblyVersionRegex, fileContents, assemblyVersionString, assemblyInfoFile.Extension, ref appendedAttributes);
                }
                if (!string.IsNullOrWhiteSpace(assemblyFileVersion))
                {
                    fileContents = ReplaceOrAppend(assemblyFileVersionRegex, fileContents, assemblyFileVersionString, assemblyInfoFile.Extension, ref appendedAttributes);
                }
                fileContents = ReplaceOrAppend(assemblyInfoVersionRegex, fileContents, assemblyInfoVersionString, assemblyInfoFile.Extension, ref appendedAttributes);

                if (appendedAttributes)
                {
                    // If we appended any attributes, put a new line after them
                    fileContents += Environment.NewLine;
                }
                if (originalFileContents != fileContents)
                {
                    fileSystem.WriteAllText(assemblyInfoFile.FullName, fileContents);
                }
            }
        }

        static string ReplaceOrAppend(Regex replaceRegex, string inputString, string replaceString, string fileExtension, ref bool appendedAttributes)
        {
            var assemblyAddFormat = AssemblyVersionInfoTemplates.GetAssemblyInfoAddFormatFor(fileExtension);

            if (replaceRegex.IsMatch(inputString))
            {
                inputString = replaceRegex.Replace(inputString, replaceString);
            }
            else
            {
                inputString += Environment.NewLine + string.Format(assemblyAddFormat, replaceString);
                appendedAttributes = true;
            }

            return inputString;
        }


        static IEnumerable<FileInfo> GetAssemblyInfoFiles(string workingDirectory, Arguments args, IFileSystem fileSystem)
        {
            if (args.UpdateAssemblyInfoFileName != null && args.UpdateAssemblyInfoFileName.Any(x => !string.IsNullOrWhiteSpace(x)))
            {
                foreach (var item in args.UpdateAssemblyInfoFileName)
                {
                    var fullPath = Path.Combine(workingDirectory, item);

                    if (EnsureVersionAssemblyInfoFile(args, fileSystem, fullPath))
                    {
                        yield return new FileInfo(fullPath);
                    }
                }
            }
            else
            {
                foreach (var item in fileSystem.DirectoryGetFiles(workingDirectory, "AssemblyInfo.*", SearchOption.AllDirectories))
                {
                    var assemblyInfoFile = new FileInfo(item);

                    if (AssemblyVersionInfoTemplates.IsSupported(assemblyInfoFile.Extension))
                        yield return assemblyInfoFile;
                }
            }
        }

        static bool EnsureVersionAssemblyInfoFile(Arguments arguments, IFileSystem fileSystem, string fullPath)
        {
            if (fileSystem.Exists(fullPath)) return true;

            if (!arguments.EnsureAssemblyInfo) return false;

            var assemblyInfoSource = AssemblyVersionInfoTemplates.GetAssemblyInfoTemplateFor(fullPath);
            if (!string.IsNullOrWhiteSpace(assemblyInfoSource))
            {
                var fileInfo = new FileInfo(fullPath);
                if (!fileSystem.DirectoryExists(fileInfo.Directory.FullName))
                {
                    fileSystem.CreateDirectory(fileInfo.Directory.FullName);
                }
                fileSystem.WriteAllText(fullPath, assemblyInfoSource);
                return true;
            }
            Logger.WriteWarning($"No version assembly info template available to create source file '{arguments.UpdateAssemblyInfoFileName}'");
            return false;
        }

        public void Dispose()
        {
            foreach (var restoreBackup in restoreBackupTasks)
            {
                restoreBackup();
            }

            cleanupBackupTasks.Clear();
            restoreBackupTasks.Clear();
        }

        public void DoNotRestoreAssemblyInfo()
        {
            foreach (var cleanupBackupTask in cleanupBackupTasks)
            {
                cleanupBackupTask();
            }
            cleanupBackupTasks.Clear();
            restoreBackupTasks.Clear();
        }
    }
}<|MERGE_RESOLUTION|>--- conflicted
+++ resolved
@@ -29,17 +29,10 @@
             var assemblyVersionString = !string.IsNullOrWhiteSpace(assemblyVersion) ? $"AssemblyVersion(\"{assemblyVersion}\")" : null;
             var assemblyInfoVersion = variables.InformationalVersion;
             var assemblyInfoVersionRegex = new Regex(@"AssemblyInformationalVersion(Attribute)?\s*\(\s*""[^""]*""\s*\)");
-<<<<<<< HEAD
-            var assemblyInfoVersionString = $"AssemblyInformationalVersion(\"{assemblyInfoVersion}\")";
-            var assemblyFileVersion = variables.MajorMinorPatch + ".0";
-            var assemblyFileVersionRegex = new Regex(@"AssemblyFileVersion(Attribute)?\s*\(\s*""[^""]*""\s*\)");
-            var assemblyFileVersionString = $"AssemblyFileVersion(\"{assemblyFileVersion}\")";
-=======
 			var assemblyInfoVersionString = $"AssemblyInformationalVersion(\"{assemblyInfoVersion}\")";
 			var assemblyFileVersion = variables.AssemblySemFileVer;
 			var assemblyFileVersionRegex = new Regex(@"AssemblyFileVersion(Attribute)?\s*\(\s*""[^""]*""\s*\)");
             var assemblyFileVersionString = !string.IsNullOrWhiteSpace(assemblyFileVersion) ? $"AssemblyFileVersion(\"{assemblyFileVersion}\")" : null;
->>>>>>> b669e5f4
 
             foreach (var assemblyInfoFile in assemblyInfoFiles)
             {

<<<<<<< HEAD
﻿using GitVersion;
=======
﻿using System;
using System.Collections.Generic;
using System.Diagnostics;
using System.IO;
using System.Linq;
using GitVersion;
>>>>>>> 1a97d950
using GitVersion.Helpers;
using GitVersionCore.Tests;
using GitVersion.VersionAssemblyInfoResources;
using NSubstitute;
using NUnit.Framework;
using System;
using System.IO;

[TestFixture]
public class AssemblyInfoFileUpdateTests
{
    [SetUp]
    public void SetLoggers()
    {
        Logger.SetLoggers(m => Debug.WriteLine(m), m => Debug.WriteLine(m), m => Debug.WriteLine(m));
    }
    
    [Test]
    public void ShouldCreateCSharpAssemblyInfoFileWhenNotExistsAndEnsureAssemblyInfo()
    {
        var fileSystem = Substitute.For<IFileSystem>();
        const string workingDir = "C:\\Testing";
        ISet<string> assemblyInfoFile = new HashSet<string>() { "VersionAssemblyInfo.cs" };
        var fullPath = Path.Combine(workingDir, assemblyInfoFile.First());

        var variables = VariableProvider.GetVariablesFor(SemanticVersion.Parse("1.0.0", "v"), new TestEffectiveConfiguration(), false);
        using (new AssemblyInfoFileUpdate(new Arguments { EnsureAssemblyInfo = true, UpdateAssemblyInfo = true, UpdateAssemblyInfoFileName = assemblyInfoFile}, workingDir, variables, fileSystem))
        {
            var source = AssemblyVersionInfoTemplates.GetAssemblyInfoTemplateFor(fullPath);
            fileSystem.Received(1).WriteAllText(fullPath, source);
        }
    }

    [Test]
    public void ShouldCreateCSharpAssemblyInfoFileAtPathWhenNotExistsAndEnsureAssemblyInfo()
    {
        var fileSystem = Substitute.For<IFileSystem>();
        const string workingDir = "C:\\Testing";
        ISet<string> assemblyInfoFile = new HashSet<string> { @"src\Project\Properties\VersionAssemblyInfo.cs" };
        var fullPath = Path.Combine(workingDir, assemblyInfoFile.First());

        var variables = VariableProvider.GetVariablesFor(SemanticVersion.Parse("1.0.0", "v"), new TestEffectiveConfiguration(), false);
        using (new AssemblyInfoFileUpdate(new Arguments { EnsureAssemblyInfo = true, UpdateAssemblyInfo = true, UpdateAssemblyInfoFileName = assemblyInfoFile }, workingDir, variables, fileSystem))
        {
            var source = AssemblyVersionInfoTemplates.GetAssemblyInfoTemplateFor(fullPath);
            fileSystem.Received(1).WriteAllText(fullPath, source);
        }
    }

    [Test]
    public void ShouldCreateCSharpAssemblyInfoFilesAtPathWhenNotExistsAndEnsureAssemblyInfo()
    {
        var fileSystem = Substitute.For<IFileSystem>();
        const string workingDir = "C:\\Testing";
        ISet<string> assemblyInfoFile = new HashSet<string> { "AssemblyInfo.cs", @"src\Project\Properties\VersionAssemblyInfo.cs" };
        
        var variables = VariableProvider.GetVariablesFor(SemanticVersion.Parse("1.0.0", "v"), new TestEffectiveConfiguration(), false);
        using (new AssemblyInfoFileUpdate(new Arguments { EnsureAssemblyInfo = true, UpdateAssemblyInfo = true, UpdateAssemblyInfoFileName = assemblyInfoFile }, workingDir, variables, fileSystem))
        {
            foreach (var item in assemblyInfoFile)
            {
                var fullPath = Path.Combine(workingDir, item);
                var source = AssemblyVersionInfoTemplates.GetAssemblyInfoTemplateFor(fullPath);
                fileSystem.Received(1).WriteAllText(fullPath, source);
            }
        }
    }

    [Test]
    public void ShouldNotCreateCSharpAssemblyInfoFileWhenNotExistsAndNotEnsureAssemblyInfo()
    {
        var fileSystem = Substitute.For<IFileSystem>();
        const string workingDir = "C:\\Testing";
        ISet<string> assemblyInfoFile = new HashSet<string> { "VersionAssemblyInfo.cs" };
        var fullPath = Path.Combine(workingDir, assemblyInfoFile.First());

        var variables = VariableProvider.GetVariablesFor(SemanticVersion.Parse("1.0.0", "v"), new TestEffectiveConfiguration(), false);
        using (new AssemblyInfoFileUpdate(new Arguments { UpdateAssemblyInfo = true, UpdateAssemblyInfoFileName = assemblyInfoFile }, workingDir, variables, fileSystem))
        {
            var source = AssemblyVersionInfoTemplates.GetAssemblyInfoTemplateFor(fullPath);
            fileSystem.Received(0).WriteAllText(fullPath, source);
        }
    }

    [Test]
    public void ShouldNotCreateFSharpAssemblyInfoFileWhenNotExistsAndNotEnsureAssemblyInfo()
    {
        var fileSystem = Substitute.For<IFileSystem>();
        const string workingDir = "C:\\Testing";
        ISet<string> assemblyInfoFile = new HashSet<string> { "VersionAssemblyInfo.fs" };
        var fullPath = Path.Combine(workingDir, assemblyInfoFile.First());

        var variables = VariableProvider.GetVariablesFor(SemanticVersion.Parse("1.0.0", "v"), new TestEffectiveConfiguration(), false);
        using (new AssemblyInfoFileUpdate(new Arguments { UpdateAssemblyInfo = true, UpdateAssemblyInfoFileName = assemblyInfoFile }, workingDir, variables, fileSystem))
        {
            var source = AssemblyVersionInfoTemplates.GetAssemblyInfoTemplateFor(fullPath);
            fileSystem.Received(0).WriteAllText(fullPath, source);
        }
    }

    [Test]
    public void ShouldNotCreateVisualBasicAssemblyInfoFileWhenNotExistsAndNotEnsureAssemblyInfo()
    {
        var fileSystem = Substitute.For<IFileSystem>();
        const string workingDir = "C:\\Testing";
        ISet<string> assemblyInfoFile = new HashSet<string> { "VersionAssemblyInfo.vb" };
        var fullPath = Path.Combine(workingDir, assemblyInfoFile.First());


        var variables = VariableProvider.GetVariablesFor(SemanticVersion.Parse("1.0.0", "v"), new TestEffectiveConfiguration(), false);
        using (new AssemblyInfoFileUpdate(new Arguments { UpdateAssemblyInfo = true, UpdateAssemblyInfoFileName = assemblyInfoFile }, workingDir, variables, fileSystem))
        {
            var source = AssemblyVersionInfoTemplates.GetAssemblyInfoTemplateFor(fullPath);
            fileSystem.Received(0).WriteAllText(fullPath, source);
        }
    }

    [Test]
    public void ShouldCreateVisualBasicAssemblyInfoFileWhenNotExistsAndEnsureAssemblyInfo()
    {
        var fileSystem = Substitute.For<IFileSystem>();
        const string workingDir = "C:\\Testing";
        ISet<string> assemblyInfoFile = new HashSet<string> { "VersionAssemblyInfo.vb" };
        var fullPath = Path.Combine(workingDir, assemblyInfoFile.First());
        
        var variables = VariableProvider.GetVariablesFor(SemanticVersion.Parse("1.0.0", "v"), new TestEffectiveConfiguration(), false);
        using (new AssemblyInfoFileUpdate(new Arguments { EnsureAssemblyInfo = true, UpdateAssemblyInfo = true, UpdateAssemblyInfoFileName = assemblyInfoFile }, workingDir, variables, fileSystem))
        {
            var source = AssemblyVersionInfoTemplates.GetAssemblyInfoTemplateFor(fullPath);
            fileSystem.Received().WriteAllText(fullPath, source);
        }
    }

    [Test]
    public void ShouldCreateFSharpAssemblyInfoFileWhenNotExistsAndEnsureAssemblyInfo()
    {
        var fileSystem = Substitute.For<IFileSystem>();
        const string workingDir = "C:\\Testing";
        ISet<string> assemblyInfoFile = new HashSet<string> { "VersionAssemblyInfo.fs" };
        var fullPath = Path.Combine(workingDir, assemblyInfoFile.First());

        var variables = VariableProvider.GetVariablesFor(SemanticVersion.Parse("1.0.0", "v"), new TestEffectiveConfiguration(), false);
        using (new AssemblyInfoFileUpdate(new Arguments { EnsureAssemblyInfo = true, UpdateAssemblyInfo = true, UpdateAssemblyInfoFileName = assemblyInfoFile }, workingDir, variables, fileSystem))
        {
            var source = AssemblyVersionInfoTemplates.GetAssemblyInfoTemplateFor(fullPath);
            fileSystem.Received().WriteAllText(fullPath, source);
        }
    }

    [Test]
    public void ShouldNotCreateAssemblyInfoFileForUnknownSourceCodeAndEnsureAssemblyInfo()
    {
        var fileSystem = Substitute.For<IFileSystem>();
        const string workingDir = "C:\\Testing";
        ISet<string> assemblyInfoFile = new HashSet<string> { "VersionAssemblyInfo.js" };
        var fullPath = Path.Combine(workingDir, assemblyInfoFile.First());

        var variables = VariableProvider.GetVariablesFor(SemanticVersion.Parse("1.0.0", "v"), new TestEffectiveConfiguration(), false);
        using (new AssemblyInfoFileUpdate(new Arguments { EnsureAssemblyInfo = true, UpdateAssemblyInfo = true, UpdateAssemblyInfoFileName = assemblyInfoFile }, workingDir, variables, fileSystem))
        {
            fileSystem.Received(0).WriteAllText(fullPath, Arg.Any<string>());
        }
    }

    [Test]
    public void ShouldStartSearchFromWorkingDirectory()
    {
        var fileSystem = Substitute.For<IFileSystem>();
        const string workingDir = "C:\\Testing";

        var config = new TestEffectiveConfiguration();
        var variables = VariableProvider.GetVariablesFor(SemanticVersion.Parse("1.0.0", "v"), config, false);
        using (new AssemblyInfoFileUpdate(new Arguments { UpdateAssemblyInfo = true }, workingDir, variables, fileSystem))
        {
            fileSystem.Received().DirectoryGetFiles(Arg.Is(workingDir), Arg.Any<string>(), Arg.Any<SearchOption>());
        }
    }

    [Test]
    public void ShouldReplaceAssemblyVersion()
    {
        var fileSystem = Substitute.For<IFileSystem>();
        var version = new SemanticVersion
        {
            BuildMetaData = new SemanticVersionBuildMetaData(3, "foo", "hash", DateTimeOffset.Now),
            Major = 2,
            Minor = 3,
            Patch = 1
        };

        const string workingDir = "C:\\Testing";
        const string assemblyInfoFile = @"AssemblyVersion(""1.0.0.0"");
AssemblyInformationalVersion(""1.0.0.0"");
AssemblyFileVersion(""1.0.0.0"");";

        fileSystem.Exists("C:\\Testing\\AssemblyInfo.cs").Returns(true);
        fileSystem.ReadAllText("C:\\Testing\\AssemblyInfo.cs").Returns(assemblyInfoFile);

        var config = new TestEffectiveConfiguration(assemblyVersioningScheme: AssemblyVersioningScheme.MajorMinor);

        var variable = VariableProvider.GetVariablesFor(version, config, false);
        var args = new Arguments
        {
            UpdateAssemblyInfo = true,
            UpdateAssemblyInfoFileName = new HashSet<string> { "AssemblyInfo.cs" }
        };
        using (new AssemblyInfoFileUpdate(args, workingDir, variable, fileSystem))
        {
            const string expected = @"AssemblyVersion(""2.3.0.0"");
AssemblyInformationalVersion(""2.3.1+3.Branch.foo.Sha.hash"");
AssemblyFileVersion(""2.3.1.0"");";
            fileSystem.Received().WriteAllText("C:\\Testing\\AssemblyInfo.cs", expected);
        }
    }

    [Test]
    public void ShouldReplaceAssemblyVersionInRelativePath()
    {
        var fileSystem = Substitute.For<IFileSystem>();
        var version = new SemanticVersion
        {
            BuildMetaData = new SemanticVersionBuildMetaData(3, "foo", "hash", DateTimeOffset.Now),
            Major = 2,
            Minor = 3,
            Patch = 1
        };

        const string workingDir = "C:\\Testing";
        const string assemblyInfoFile = @"AssemblyVersion(""1.0.0.0"");
AssemblyInformationalVersion(""1.0.0.0"");
AssemblyFileVersion(""1.0.0.0"");";

        fileSystem.Exists("C:\\Testing\\Project\\src\\Properties\\AssemblyInfo.cs").Returns(true);
        fileSystem.ReadAllText("C:\\Testing\\Project\\src\\Properties\\AssemblyInfo.cs").Returns(assemblyInfoFile);

        var config = new TestEffectiveConfiguration(assemblyVersioningScheme: AssemblyVersioningScheme.MajorMinor);

        var variable = VariableProvider.GetVariablesFor(version, config, false);
        var args = new Arguments
        {
            UpdateAssemblyInfo = true,
            UpdateAssemblyInfoFileName = new HashSet<string> { @"Project\src\Properties\AssemblyInfo.cs" }
        };
        using (new AssemblyInfoFileUpdate(args, workingDir, variable, fileSystem))
        {
            const string expected = @"AssemblyVersion(""2.3.0.0"");
AssemblyInformationalVersion(""2.3.1+3.Branch.foo.Sha.hash"");
AssemblyFileVersion(""2.3.1.0"");";
            fileSystem.Received().WriteAllText("C:\\Testing\\Project\\src\\Properties\\AssemblyInfo.cs", expected);
        }
    }

    [Test]
    public void ShouldReplaceAssemblyVersionWithStar()
    {
        var fileSystem = Substitute.For<IFileSystem>();
        var version = new SemanticVersion
        {
            BuildMetaData = new SemanticVersionBuildMetaData(3, "foo", "hash", DateTimeOffset.Now),
            Major = 2,
            Minor = 3,
            Patch = 1
        };

        const string workingDir = "C:\\Testing";
        const string assemblyInfoFile = @"AssemblyVersion(""1.0.0.*"");
AssemblyInformationalVersion(""1.0.0.*"");
AssemblyFileVersion(""1.0.0.*"");";

        fileSystem.Exists("C:\\Testing\\AssemblyInfo.cs").Returns(true);
        fileSystem.ReadAllText("C:\\Testing\\AssemblyInfo.cs").Returns(assemblyInfoFile);

        var config = new TestEffectiveConfiguration(assemblyVersioningScheme: AssemblyVersioningScheme.MajorMinor);
        var variable = VariableProvider.GetVariablesFor(version, config, false);
        var args = new Arguments
        {
            UpdateAssemblyInfo = true,
            UpdateAssemblyInfoFileName = new HashSet<string> { "AssemblyInfo.cs" }
        };
        using (new AssemblyInfoFileUpdate(args, workingDir, variable, fileSystem))
        {
            const string expected = @"AssemblyVersion(""2.3.0.0"");
AssemblyInformationalVersion(""2.3.1+3.Branch.foo.Sha.hash"");
AssemblyFileVersion(""2.3.1.0"");";
            fileSystem.Received().WriteAllText("C:\\Testing\\AssemblyInfo.cs", expected);
        }
    }

    [Test]
    public void ShouldAddAssemblyVersionIfMissingFromInfoFile()
    {
        var fileSystem = Substitute.For<IFileSystem>();
        var version = new SemanticVersion
        {
            BuildMetaData = new SemanticVersionBuildMetaData(3, "foo", "hash", DateTimeOffset.Now),
            Major = 2,
            Minor = 3,
            Patch = 1
        };

        const string workingDir = "C:\\Testing";
        const string assemblyInfoFileContent = @"";

        fileSystem.Exists("C:\\Testing\\AssemblyInfo.cs").Returns(true);
        fileSystem.ReadAllText("C:\\Testing\\AssemblyInfo.cs").Returns(assemblyInfoFileContent);

        var config = new TestEffectiveConfiguration(assemblyVersioningScheme: AssemblyVersioningScheme.MajorMinor);

        var variable = VariableProvider.GetVariablesFor(version, config, false);
        var args = new Arguments
        {
            UpdateAssemblyInfo = true,
            UpdateAssemblyInfoFileName = "AssemblyInfo.cs"
        };

        using (new AssemblyInfoFileUpdate(args, workingDir, variable, fileSystem))
        {
            const string expected = @"
[assembly: AssemblyVersion(""2.3.0.0"")]
[assembly: AssemblyInformationalVersion(""2.3.1+3.Branch.foo.Sha.hash"")]
[assembly: AssemblyFileVersion(""2.3.1.0"")]";
            fileSystem.Received().WriteAllText("C:\\Testing\\AssemblyInfo.cs", expected);
        }
    }

    [Test] public void ShouldReplaceAlreadySubstitutedValues()
    {
        var fileSystem = Substitute.For<IFileSystem>();
        var version = new SemanticVersion
        {
            BuildMetaData = new SemanticVersionBuildMetaData(3, "foo", "hash", DateTimeOffset.Now),
            Major = 2,
            Minor = 3,
            Patch = 1
        };

        const string workingDir = "C:\\Testing";
        const string assemblyInfoFile = @"AssemblyVersion(""2.2.0.0"");
AssemblyInformationalVersion(""2.2.0+5.Branch.foo.Sha.hash"");
AssemblyFileVersion(""2.2.0.0"");";

        fileSystem.Exists("C:\\Testing\\AssemblyInfo.cs").Returns(true);
        fileSystem.ReadAllText("C:\\Testing\\AssemblyInfo.cs").Returns(assemblyInfoFile);

        var config = new TestEffectiveConfiguration(assemblyVersioningScheme: AssemblyVersioningScheme.MajorMinor);
        var variable = VariableProvider.GetVariablesFor(version, config, false);
        var args = new Arguments
        {
            UpdateAssemblyInfo = true,
            UpdateAssemblyInfoFileName = new HashSet<string> { "AssemblyInfo.cs" }
        };
        using (new AssemblyInfoFileUpdate(args, workingDir, variable, fileSystem))
        {
            const string expected = @"AssemblyVersion(""2.3.0.0"");
AssemblyInformationalVersion(""2.3.1+3.Branch.foo.Sha.hash"");
AssemblyFileVersion(""2.3.1.0"");";
            fileSystem.Received().WriteAllText("C:\\Testing\\AssemblyInfo.cs", expected);
        }
    }


    [Test]
    public void ShouldReplaceAssemblyVersionWhenCreatingCSharpAssemblyVersionFileAndEnsureAssemblyInfo()
    {
        var fileSystem = Substitute.For<IFileSystem>();
        var version = new SemanticVersion
        {
            BuildMetaData = new SemanticVersionBuildMetaData(3, "foo", "hash", DateTimeOffset.Now),
            Major = 2,
            Minor = 3,
            Patch = 1
        };

        const string workingDir = "C:\\Testing";
        const string assemblyInfoFile = @"AssemblyVersion(""1.0.0.0"");
AssemblyInformationalVersion(""1.0.0.0"");
AssemblyFileVersion(""1.0.0.0"");";

        fileSystem.Exists("C:\\Testing\\AssemblyInfo.cs").Returns(false);
        fileSystem.ReadAllText("C:\\Testing\\AssemblyInfo.cs").Returns(assemblyInfoFile);
        var variable = VariableProvider.GetVariablesFor(version, new TestEffectiveConfiguration(), false);
        var args = new Arguments
        {
            EnsureAssemblyInfo = true,
            UpdateAssemblyInfo = true,
            UpdateAssemblyInfoFileName = new HashSet<string> { "AssemblyInfo.cs" }
        };
        using (new AssemblyInfoFileUpdate(args, workingDir, variable, fileSystem))
        {
            var source = AssemblyVersionInfoTemplates.GetAssemblyInfoTemplateFor(args.UpdateAssemblyInfoFileName.First());

            const string expected = @"AssemblyVersion(""2.3.1.0"");
AssemblyInformationalVersion(""2.3.1+3.Branch.foo.Sha.hash"");
AssemblyFileVersion(""2.3.1.0"");";
            fileSystem.Received(1).WriteAllText("C:\\Testing\\AssemblyInfo.cs", source);
            fileSystem.Received(1).WriteAllText("C:\\Testing\\AssemblyInfo.cs", expected);
        }
    }

    [Test]
    public void ShouldReplaceAssemblyVersionWhenCreatingFSharpAssemblyVersionFileAndEnsureAssemblyInfo()
    {
        var fileSystem = Substitute.For<IFileSystem>();
        var version = new SemanticVersion
        {
            BuildMetaData = new SemanticVersionBuildMetaData(3, "foo", "hash", DateTimeOffset.Now),
            Major = 2,
            Minor = 3,
            Patch = 1
        };

        const string workingDir = "C:\\Testing";
        const string assemblyInfoFile = @"AssemblyVersion(""1.0.0.0"");
AssemblyInformationalVersion(""1.0.0.0"");
AssemblyFileVersion(""1.0.0.0"");";

        fileSystem.Exists("C:\\Testing\\AssemblyInfo.fs").Returns(false);
        fileSystem.ReadAllText("C:\\Testing\\AssemblyInfo.fs").Returns(assemblyInfoFile);
        var variable = VariableProvider.GetVariablesFor(version, new TestEffectiveConfiguration(), false);
        var args = new Arguments
        {
            EnsureAssemblyInfo = true,
            UpdateAssemblyInfo = true,
            UpdateAssemblyInfoFileName = new HashSet<string> { "AssemblyInfo.fs" }
        };
        using (new AssemblyInfoFileUpdate(args, workingDir, variable, fileSystem))
        {
            var source = AssemblyVersionInfoTemplates.GetAssemblyInfoTemplateFor(args.UpdateAssemblyInfoFileName.First());

            const string expected = @"AssemblyVersion(""2.3.1.0"");
AssemblyInformationalVersion(""2.3.1+3.Branch.foo.Sha.hash"");
AssemblyFileVersion(""2.3.1.0"");";
            fileSystem.Received(1).WriteAllText("C:\\Testing\\AssemblyInfo.fs", source);
            fileSystem.Received(1).WriteAllText("C:\\Testing\\AssemblyInfo.fs", expected);
        }
    }

    [Test]
    public void ShouldReplaceAssemblyVersionWhenCreatingVisualBasicAssemblyVersionFileAndEnsureAssemblyInfo()
    {
        var fileSystem = Substitute.For<IFileSystem>();
        var version = new SemanticVersion
        {
            BuildMetaData = new SemanticVersionBuildMetaData(3, "foo", "hash", DateTimeOffset.Now),
            Major = 2,
            Minor = 3,
            Patch = 1
        };

        const string workingDir = "C:\\Testing";
        const string assemblyInfoFile = @"AssemblyVersion(""1.0.0.0"");
AssemblyInformationalVersion(""1.0.0.0"");
AssemblyFileVersion(""1.0.0.0"");";

        fileSystem.Exists("C:\\Testing\\AssemblyInfo.fs").Returns(false);
        fileSystem.ReadAllText("C:\\Testing\\AssemblyInfo.vb").Returns(assemblyInfoFile);
        var variable = VariableProvider.GetVariablesFor(version, new TestEffectiveConfiguration(), false);
        var args = new Arguments
        {
            EnsureAssemblyInfo = true,
            UpdateAssemblyInfo = true,
            UpdateAssemblyInfoFileName = new HashSet<string> { "AssemblyInfo.vb" }
        };
        using (new AssemblyInfoFileUpdate(args, workingDir, variable, fileSystem))
        {
            var source = AssemblyVersionInfoTemplates.GetAssemblyInfoTemplateFor(args.UpdateAssemblyInfoFileName.First());

            const string expected = @"AssemblyVersion(""2.3.1.0"");
AssemblyInformationalVersion(""2.3.1+3.Branch.foo.Sha.hash"");
AssemblyFileVersion(""2.3.1.0"");";
            fileSystem.Received(1).WriteAllText("C:\\Testing\\AssemblyInfo.vb", source);
            fileSystem.Received(1).WriteAllText("C:\\Testing\\AssemblyInfo.vb", expected);
        }
    }
}<|MERGE_RESOLUTION|>--- conflicted
+++ resolved
@@ -1,13 +1,7 @@
-<<<<<<< HEAD
-﻿using GitVersion;
-=======
-﻿using System;
-using System.Collections.Generic;
+﻿using System.Collections.Generic;
 using System.Diagnostics;
-using System.IO;
 using System.Linq;
 using GitVersion;
->>>>>>> 1a97d950
 using GitVersion.Helpers;
 using GitVersionCore.Tests;
 using GitVersion.VersionAssemblyInfoResources;
@@ -15,6 +9,7 @@
 using NUnit.Framework;
 using System;
 using System.IO;
+using Shouldly;
 
 [TestFixture]
 public class AssemblyInfoFileUpdateTests
@@ -28,23 +23,22 @@
     [Test]
     public void ShouldCreateCSharpAssemblyInfoFileWhenNotExistsAndEnsureAssemblyInfo()
     {
-        var fileSystem = Substitute.For<IFileSystem>();
-        const string workingDir = "C:\\Testing";
-        ISet<string> assemblyInfoFile = new HashSet<string>() { "VersionAssemblyInfo.cs" };
+        var fileSystem = new TestFileSystem();
+        const string workingDir = "C:\\Testing";
+        ISet<string> assemblyInfoFile = new HashSet<string> { "VersionAssemblyInfo.cs" };
         var fullPath = Path.Combine(workingDir, assemblyInfoFile.First());
 
         var variables = VariableProvider.GetVariablesFor(SemanticVersion.Parse("1.0.0", "v"), new TestEffectiveConfiguration(), false);
         using (new AssemblyInfoFileUpdate(new Arguments { EnsureAssemblyInfo = true, UpdateAssemblyInfo = true, UpdateAssemblyInfoFileName = assemblyInfoFile}, workingDir, variables, fileSystem))
         {
-            var source = AssemblyVersionInfoTemplates.GetAssemblyInfoTemplateFor(fullPath);
-            fileSystem.Received(1).WriteAllText(fullPath, source);
+            fileSystem.ReadAllText(fullPath).ShouldMatchApproved();
         }
     }
 
     [Test]
     public void ShouldCreateCSharpAssemblyInfoFileAtPathWhenNotExistsAndEnsureAssemblyInfo()
     {
-        var fileSystem = Substitute.For<IFileSystem>();
+        var fileSystem = new TestFileSystem();
         const string workingDir = "C:\\Testing";
         ISet<string> assemblyInfoFile = new HashSet<string> { @"src\Project\Properties\VersionAssemblyInfo.cs" };
         var fullPath = Path.Combine(workingDir, assemblyInfoFile.First());
@@ -52,15 +46,14 @@
         var variables = VariableProvider.GetVariablesFor(SemanticVersion.Parse("1.0.0", "v"), new TestEffectiveConfiguration(), false);
         using (new AssemblyInfoFileUpdate(new Arguments { EnsureAssemblyInfo = true, UpdateAssemblyInfo = true, UpdateAssemblyInfoFileName = assemblyInfoFile }, workingDir, variables, fileSystem))
         {
-            var source = AssemblyVersionInfoTemplates.GetAssemblyInfoTemplateFor(fullPath);
-            fileSystem.Received(1).WriteAllText(fullPath, source);
+            fileSystem.ReadAllText(fullPath).ShouldMatchApproved();
         }
     }
 
     [Test]
     public void ShouldCreateCSharpAssemblyInfoFilesAtPathWhenNotExistsAndEnsureAssemblyInfo()
     {
-        var fileSystem = Substitute.For<IFileSystem>();
+        var fileSystem = new TestFileSystem();
         const string workingDir = "C:\\Testing";
         ISet<string> assemblyInfoFile = new HashSet<string> { "AssemblyInfo.cs", @"src\Project\Properties\VersionAssemblyInfo.cs" };
         
@@ -70,8 +63,8 @@
             foreach (var item in assemblyInfoFile)
             {
                 var fullPath = Path.Combine(workingDir, item);
-                var source = AssemblyVersionInfoTemplates.GetAssemblyInfoTemplateFor(fullPath);
-                fileSystem.Received(1).WriteAllText(fullPath, source);
+                // ReSharper disable once AccessToForEachVariableInClosure
+                fileSystem.ReadAllText(fullPath).ShouldMatchApproved(c => c.WithDescriminator(item.Replace("\\", string.Empty).Replace(".", string.Empty)));
             }
         }
     }
@@ -79,7 +72,7 @@
     [Test]
     public void ShouldNotCreateCSharpAssemblyInfoFileWhenNotExistsAndNotEnsureAssemblyInfo()
     {
-        var fileSystem = Substitute.For<IFileSystem>();
+        var fileSystem = new TestFileSystem();
         const string workingDir = "C:\\Testing";
         ISet<string> assemblyInfoFile = new HashSet<string> { "VersionAssemblyInfo.cs" };
         var fullPath = Path.Combine(workingDir, assemblyInfoFile.First());
@@ -87,8 +80,7 @@
         var variables = VariableProvider.GetVariablesFor(SemanticVersion.Parse("1.0.0", "v"), new TestEffectiveConfiguration(), false);
         using (new AssemblyInfoFileUpdate(new Arguments { UpdateAssemblyInfo = true, UpdateAssemblyInfoFileName = assemblyInfoFile }, workingDir, variables, fileSystem))
         {
-            var source = AssemblyVersionInfoTemplates.GetAssemblyInfoTemplateFor(fullPath);
-            fileSystem.Received(0).WriteAllText(fullPath, source);
+            fileSystem.Exists(fullPath).ShouldBeFalse();
         }
     }
 
@@ -320,7 +312,7 @@
         var args = new Arguments
         {
             UpdateAssemblyInfo = true,
-            UpdateAssemblyInfoFileName = "AssemblyInfo.cs"
+            UpdateAssemblyInfoFileName = new HashSet<string> { "AssemblyInfo.cs" }
         };
 
         using (new AssemblyInfoFileUpdate(args, workingDir, variable, fileSystem))
@@ -372,7 +364,7 @@
     [Test]
     public void ShouldReplaceAssemblyVersionWhenCreatingCSharpAssemblyVersionFileAndEnsureAssemblyInfo()
     {
-        var fileSystem = Substitute.For<IFileSystem>();
+        var fileSystem = new TestFileSystem();
         var version = new SemanticVersion
         {
             BuildMetaData = new SemanticVersionBuildMetaData(3, "foo", "hash", DateTimeOffset.Now),
@@ -386,8 +378,7 @@
 AssemblyInformationalVersion(""1.0.0.0"");
 AssemblyFileVersion(""1.0.0.0"");";
 
-        fileSystem.Exists("C:\\Testing\\AssemblyInfo.cs").Returns(false);
-        fileSystem.ReadAllText("C:\\Testing\\AssemblyInfo.cs").Returns(assemblyInfoFile);
+        fileSystem.WriteAllText("C:\\Testing\\AssemblyInfo.cs", assemblyInfoFile);
         var variable = VariableProvider.GetVariablesFor(version, new TestEffectiveConfiguration(), false);
         var args = new Arguments
         {
@@ -397,20 +388,17 @@
         };
         using (new AssemblyInfoFileUpdate(args, workingDir, variable, fileSystem))
         {
-            var source = AssemblyVersionInfoTemplates.GetAssemblyInfoTemplateFor(args.UpdateAssemblyInfoFileName.First());
-
             const string expected = @"AssemblyVersion(""2.3.1.0"");
 AssemblyInformationalVersion(""2.3.1+3.Branch.foo.Sha.hash"");
 AssemblyFileVersion(""2.3.1.0"");";
-            fileSystem.Received(1).WriteAllText("C:\\Testing\\AssemblyInfo.cs", source);
-            fileSystem.Received(1).WriteAllText("C:\\Testing\\AssemblyInfo.cs", expected);
+            fileSystem.ReadAllText("C:\\Testing\\AssemblyInfo.cs").ShouldBe(expected);
         }
     }
 
     [Test]
     public void ShouldReplaceAssemblyVersionWhenCreatingFSharpAssemblyVersionFileAndEnsureAssemblyInfo()
     {
-        var fileSystem = Substitute.For<IFileSystem>();
+        var fileSystem = new TestFileSystem();
         var version = new SemanticVersion
         {
             BuildMetaData = new SemanticVersionBuildMetaData(3, "foo", "hash", DateTimeOffset.Now),
@@ -424,8 +412,7 @@
 AssemblyInformationalVersion(""1.0.0.0"");
 AssemblyFileVersion(""1.0.0.0"");";
 
-        fileSystem.Exists("C:\\Testing\\AssemblyInfo.fs").Returns(false);
-        fileSystem.ReadAllText("C:\\Testing\\AssemblyInfo.fs").Returns(assemblyInfoFile);
+        fileSystem.WriteAllText("C:\\Testing\\AssemblyInfo.fs", assemblyInfoFile);
         var variable = VariableProvider.GetVariablesFor(version, new TestEffectiveConfiguration(), false);
         var args = new Arguments
         {
@@ -435,20 +422,17 @@
         };
         using (new AssemblyInfoFileUpdate(args, workingDir, variable, fileSystem))
         {
-            var source = AssemblyVersionInfoTemplates.GetAssemblyInfoTemplateFor(args.UpdateAssemblyInfoFileName.First());
-
             const string expected = @"AssemblyVersion(""2.3.1.0"");
 AssemblyInformationalVersion(""2.3.1+3.Branch.foo.Sha.hash"");
 AssemblyFileVersion(""2.3.1.0"");";
-            fileSystem.Received(1).WriteAllText("C:\\Testing\\AssemblyInfo.fs", source);
-            fileSystem.Received(1).WriteAllText("C:\\Testing\\AssemblyInfo.fs", expected);
+            fileSystem.ReadAllText("C:\\Testing\\AssemblyInfo.fs").ShouldBe(expected);
         }
     }
 
     [Test]
     public void ShouldReplaceAssemblyVersionWhenCreatingVisualBasicAssemblyVersionFileAndEnsureAssemblyInfo()
     {
-        var fileSystem = Substitute.For<IFileSystem>();
+        var fileSystem = new TestFileSystem();
         var version = new SemanticVersion
         {
             BuildMetaData = new SemanticVersionBuildMetaData(3, "foo", "hash", DateTimeOffset.Now),
@@ -461,9 +445,8 @@
         const string assemblyInfoFile = @"AssemblyVersion(""1.0.0.0"");
 AssemblyInformationalVersion(""1.0.0.0"");
 AssemblyFileVersion(""1.0.0.0"");";
-
-        fileSystem.Exists("C:\\Testing\\AssemblyInfo.fs").Returns(false);
-        fileSystem.ReadAllText("C:\\Testing\\AssemblyInfo.vb").Returns(assemblyInfoFile);
+        
+        fileSystem.WriteAllText("C:\\Testing\\AssemblyInfo.vb", assemblyInfoFile);
         var variable = VariableProvider.GetVariablesFor(version, new TestEffectiveConfiguration(), false);
         var args = new Arguments
         {
@@ -473,13 +456,10 @@
         };
         using (new AssemblyInfoFileUpdate(args, workingDir, variable, fileSystem))
         {
-            var source = AssemblyVersionInfoTemplates.GetAssemblyInfoTemplateFor(args.UpdateAssemblyInfoFileName.First());
-
             const string expected = @"AssemblyVersion(""2.3.1.0"");
 AssemblyInformationalVersion(""2.3.1+3.Branch.foo.Sha.hash"");
 AssemblyFileVersion(""2.3.1.0"");";
-            fileSystem.Received(1).WriteAllText("C:\\Testing\\AssemblyInfo.vb", source);
-            fileSystem.Received(1).WriteAllText("C:\\Testing\\AssemblyInfo.vb", expected);
+            fileSystem.ReadAllText("C:\\Testing\\AssemblyInfo.vb").ShouldBe(expected);
         }
     }
 }
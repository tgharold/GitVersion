--- conflicted
+++ resolved
@@ -35,18 +35,6 @@
     <DebugSymbols>true</DebugSymbols>
   </PropertyGroup>
   <ItemGroup>
-<<<<<<< HEAD
-    <Reference Include="ApprovalTests, Version=3.0.0.0, Culture=neutral, PublicKeyToken=11bd7d124fc62e0f, processorArchitecture=MSIL">
-      <SpecificVersion>False</SpecificVersion>
-      <HintPath>..\packages\ApprovalTests.3.0.8\lib\net40\ApprovalTests.dll</HintPath>
-    </Reference>
-    <Reference Include="ApprovalUtilities, Version=3.0.0.0, Culture=neutral, PublicKeyToken=11bd7d124fc62e0f, processorArchitecture=MSIL">
-      <SpecificVersion>False</SpecificVersion>
-      <HintPath>..\packages\ApprovalUtilities.3.0.8\lib\net45\ApprovalUtilities.dll</HintPath>
-    </Reference>
-    <Reference Include="ApprovalUtilities.Net45">
-      <HintPath>..\packages\ApprovalUtilities.3.0.8\lib\net45\ApprovalUtilities.Net45.dll</HintPath>
-    </Reference>
     <Reference Include="GitTools.Core, Version=0.4.0.0, Culture=neutral, processorArchitecture=MSIL">
       <HintPath>..\packages\GitTools.Core.0.4.0-beta0004\lib\net45\GitTools.Core.dll</HintPath>
       <Private>True</Private>
@@ -62,15 +50,6 @@
     <Reference Include="NSubstitute, Version=1.10.0.0, Culture=neutral, PublicKeyToken=92dd2e9066daa5ca, processorArchitecture=MSIL">
       <HintPath>..\packages\NSubstitute.1.10.0.0\lib\net45\NSubstitute.dll</HintPath>
       <Private>True</Private>
-=======
-    <Reference Include="LibGit2Sharp, Version=0.21.0.176, Culture=neutral, processorArchitecture=MSIL">
-      <HintPath>..\packages\LibGit2Sharp.0.21.0.176\lib\net40\LibGit2Sharp.dll</HintPath>
-      <Private>True</Private>
-    </Reference>
-    <Reference Include="NSubstitute, Version=1.9.2.0, Culture=neutral, PublicKeyToken=92dd2e9066daa5ca, processorArchitecture=MSIL">
-      <SpecificVersion>False</SpecificVersion>
-      <HintPath>..\packages\NSubstitute.1.9.2.0\lib\net45\NSubstitute.dll</HintPath>
->>>>>>> 1a97d950
     </Reference>
     <Reference Include="nunit.core, Version=2.6.4.14350, Culture=neutral, PublicKeyToken=96d09a1eb7f44a77, processorArchitecture=MSIL">
       <HintPath>..\packages\NUnitTestAdapter.2.0.0\lib\nunit.core.dll</HintPath>
@@ -93,11 +72,7 @@
       <Private>True</Private>
     </Reference>
     <Reference Include="Shouldly, Version=2.7.0.0, Culture=neutral, PublicKeyToken=6042cbcb05cbc941, processorArchitecture=MSIL">
-<<<<<<< HEAD
       <HintPath>..\packages\Shouldly.2.7.0\lib\net40\Shouldly.dll</HintPath>
-=======
-      <HintPath>..\packages\Shouldly.2.7.0-beta0002\lib\net40\Shouldly.dll</HintPath>
->>>>>>> 1a97d950
       <Private>True</Private>
     </Reference>
     <Reference Include="System" />

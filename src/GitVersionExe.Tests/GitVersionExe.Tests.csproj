﻿<?xml version="1.0" encoding="utf-8"?>
<Project ToolsVersion="12.0" DefaultTargets="Build" xmlns="http://schemas.microsoft.com/developer/msbuild/2003">
  <Import Project="..\packages\LibGit2Sharp.NativeBinaries.1.0.72\build\LibGit2Sharp.NativeBinaries.props" Condition="Exists('..\packages\LibGit2Sharp.NativeBinaries.1.0.72\build\LibGit2Sharp.NativeBinaries.props')" />
  <Import Project="$(MSBuildExtensionsPath)\$(MSBuildToolsVersion)\Microsoft.Common.props" Condition="Exists('$(MSBuildExtensionsPath)\$(MSBuildToolsVersion)\Microsoft.Common.props')" />
  <PropertyGroup>
    <Configuration Condition=" '$(Configuration)' == '' ">Debug</Configuration>
    <Platform Condition=" '$(Platform)' == '' ">AnyCPU</Platform>
    <ProjectGuid>{75C2BE85-1DAF-4E34-8305-B17AFAA982A6}</ProjectGuid>
    <OutputType>Library</OutputType>
    <AppDesignerFolder>Properties</AppDesignerFolder>
    <RootNamespace>GitVersionExe.Tests</RootNamespace>
    <AssemblyName>GitVersionExe.Tests</AssemblyName>
    <TargetFrameworkVersion>v4.5</TargetFrameworkVersion>
    <FileAlignment>512</FileAlignment>
<<<<<<< HEAD
=======
    <NuGetPackageImportStamp>56739c36</NuGetPackageImportStamp>
    <LangVersion>5</LangVersion>
>>>>>>> 5e405996
  </PropertyGroup>
  <PropertyGroup Condition=" '$(Configuration)|$(Platform)' == 'Debug|AnyCPU' ">
    <DebugSymbols>true</DebugSymbols>
    <DebugType>full</DebugType>
    <Optimize>false</Optimize>
    <OutputPath>bin\Debug\</OutputPath>
    <DefineConstants>DEBUG;TRACE</DefineConstants>
    <ErrorReport>prompt</ErrorReport>
    <WarningLevel>4</WarningLevel>
  </PropertyGroup>
  <PropertyGroup Condition=" '$(Configuration)|$(Platform)' == 'Release|AnyCPU' ">
    <DebugType>full</DebugType>
    <Optimize>false</Optimize>
    <OutputPath>bin\Release\</OutputPath>
    <DefineConstants>TRACE</DefineConstants>
    <ErrorReport>prompt</ErrorReport>
    <WarningLevel>4</WarningLevel>
    <DebugSymbols>true</DebugSymbols>
  </PropertyGroup>
  <ItemGroup>
    <Reference Include="ApprovalTests, Version=3.0.0.0, Culture=neutral, PublicKeyToken=11bd7d124fc62e0f, processorArchitecture=MSIL">
      <SpecificVersion>False</SpecificVersion>
      <HintPath>..\packages\ApprovalTests.3.0.8\lib\net40\ApprovalTests.dll</HintPath>
    </Reference>
    <Reference Include="ApprovalUtilities, Version=3.0.0.0, Culture=neutral, PublicKeyToken=11bd7d124fc62e0f, processorArchitecture=MSIL">
      <SpecificVersion>False</SpecificVersion>
      <HintPath>..\packages\ApprovalUtilities.3.0.8\lib\net45\ApprovalUtilities.dll</HintPath>
    </Reference>
    <Reference Include="ApprovalUtilities.Net45">
      <HintPath>..\packages\ApprovalUtilities.3.0.8\lib\net45\ApprovalUtilities.Net45.dll</HintPath>
    </Reference>
    <Reference Include="GitTools.Testing, Version=0.2.0.0, Culture=neutral, processorArchitecture=MSIL">
      <HintPath>..\packages\GitTools.Testing.0.2.0-beta0001\lib\net4\GitTools.Testing.dll</HintPath>
      <Private>True</Private>
    </Reference>
    <Reference Include="GitTools.Core, Version=0.4.0.0, Culture=neutral, processorArchitecture=MSIL">
      <HintPath>..\packages\GitTools.Core.0.4.0-beta0001\lib\net45\GitTools.Core.dll</HintPath>
      <Private>True</Private>
    </Reference>
    <Reference Include="LibGit2Sharp, Version=0.22.0.0, Culture=neutral, processorArchitecture=MSIL">
      <HintPath>..\packages\LibGit2Sharp.0.22.0-pre20150716071016\lib\net40\LibGit2Sharp.dll</HintPath>
      <Private>True</Private>
    </Reference>
    <Reference Include="NSubstitute, Version=1.8.2.0, Culture=neutral, PublicKeyToken=92dd2e9066daa5ca, processorArchitecture=MSIL">
      <HintPath>..\packages\NSubstitute.1.8.2.0\lib\net45\NSubstitute.dll</HintPath>
      <Private>True</Private>
    </Reference>
    <Reference Include="nunit.core, Version=2.6.4.14350, Culture=neutral, PublicKeyToken=96d09a1eb7f44a77, processorArchitecture=MSIL">
      <HintPath>..\packages\NUnitTestAdapter.2.0.0\lib\nunit.core.dll</HintPath>
      <Private>True</Private>
    </Reference>
    <Reference Include="nunit.core.interfaces, Version=2.6.4.14350, Culture=neutral, PublicKeyToken=96d09a1eb7f44a77, processorArchitecture=MSIL">
      <HintPath>..\packages\NUnitTestAdapter.2.0.0\lib\nunit.core.interfaces.dll</HintPath>
      <Private>True</Private>
    </Reference>
    <Reference Include="nunit.framework, Version=2.6.4.14350, Culture=neutral, PublicKeyToken=96d09a1eb7f44a77, processorArchitecture=MSIL">
      <SpecificVersion>False</SpecificVersion>
      <HintPath>..\packages\NUnit.2.6.4\lib\nunit.framework.dll</HintPath>
    </Reference>
    <Reference Include="nunit.util, Version=2.6.4.14350, Culture=neutral, PublicKeyToken=96d09a1eb7f44a77, processorArchitecture=MSIL">
      <HintPath>..\packages\NUnitTestAdapter.2.0.0\lib\nunit.util.dll</HintPath>
      <Private>True</Private>
    </Reference>
    <Reference Include="NUnit.VisualStudio.TestAdapter, Version=2.0.0.0, Culture=neutral, PublicKeyToken=4cb40d35494691ac, processorArchitecture=MSIL">
      <HintPath>..\packages\NUnitTestAdapter.2.0.0\lib\NUnit.VisualStudio.TestAdapter.dll</HintPath>
      <Private>True</Private>
    </Reference>
    <Reference Include="Shouldly, Version=2.6.0.0, Culture=neutral, PublicKeyToken=6042cbcb05cbc941, processorArchitecture=MSIL">
      <HintPath>..\packages\Shouldly.2.6.0\lib\net40\Shouldly.dll</HintPath>
      <Private>True</Private>
    </Reference>
    <Reference Include="System" />
    <Reference Include="System.Core" />
    <Reference Include="System.Web.Extensions" />
    <Reference Include="System.Xml.Linq" />
    <Reference Include="System.Data.DataSetExtensions" />
    <Reference Include="Microsoft.CSharp" />
    <Reference Include="System.Data" />
    <Reference Include="System.Xml" />
  </ItemGroup>
  <ItemGroup>
    <ProjectReference Include="..\GitVersionCore.Tests\GitVersionCore.Tests.csproj">
      <Project>{BF905F84-382C-440D-92F5-C61108626D8D}</Project>
      <Name>GitVersionCore.Tests</Name>
    </ProjectReference>
    <ProjectReference Include="..\GitVersionCore\GitVersionCore.csproj">
      <Project>{F9741A0D-B9D7-4557-9A1C-A7252C1071F5}</Project>
      <Name>GitVersionCore</Name>
    </ProjectReference>
    <ProjectReference Include="..\GitVersionExe\GitVersionExe.csproj">
      <Project>{c3578a7b-09a6-4444-9383-0deafa4958bd}</Project>
      <Name>GitVersionExe</Name>
    </ProjectReference>
  </ItemGroup>
  <ItemGroup>
    <None Include="app.config" />
    <None Include="packages.config">
      <SubType>Designer</SubType>
    </None>
    <None Include="TestBuildFile.proj" />
  </ItemGroup>
  <ItemGroup>
    <Compile Include="ArgumentBuilder.cs" />
    <Compile Include="ArgumentParserTests.cs" />
    <Compile Include="ExecCmdLineArgumentTest.cs" />
    <Compile Include="ExecutionResults.cs" />
    <Compile Include="GitVersionHelper.cs" />
    <Compile Include="HelpWriterTests.cs" />
    <Compile Include="MsBuildProjectArgTest.cs" />
    <Compile Include="PullRequestInTeamCityTest.cs" />
    <Compile Include="AssemblyInfoFileUpdateTests.cs" />
  </ItemGroup>
  <ItemGroup>
    <Service Include="{82A7F48D-3B50-4B1E-B82E-3ADA8210C358}" />
  </ItemGroup>
  <Import Project="$(MSBuildToolsPath)\Microsoft.CSharp.targets" />
  <PropertyGroup>
    <PostBuildEvent>
    </PostBuildEvent>
  </PropertyGroup>
  <Target Name="EnsureNuGetPackageBuildImports" BeforeTargets="PrepareForBuild">
    <PropertyGroup>
      <ErrorText>This project references NuGet package(s) that are missing on this computer. Use NuGet Package Restore to download them.  For more information, see http://go.microsoft.com/fwlink/?LinkID=322105. The missing file is {0}.</ErrorText>
    </PropertyGroup>
    <Error Condition="!Exists('..\packages\LibGit2Sharp.NativeBinaries.1.0.72\build\LibGit2Sharp.NativeBinaries.props')" Text="$([System.String]::Format('$(ErrorText)', '..\packages\LibGit2Sharp.NativeBinaries.1.0.72\build\LibGit2Sharp.NativeBinaries.props'))" />
  </Target>
</Project><|MERGE_RESOLUTION|>--- conflicted
+++ resolved
@@ -12,11 +12,7 @@
     <AssemblyName>GitVersionExe.Tests</AssemblyName>
     <TargetFrameworkVersion>v4.5</TargetFrameworkVersion>
     <FileAlignment>512</FileAlignment>
-<<<<<<< HEAD
-=======
-    <NuGetPackageImportStamp>56739c36</NuGetPackageImportStamp>
     <LangVersion>5</LangVersion>
->>>>>>> 5e405996
   </PropertyGroup>
   <PropertyGroup Condition=" '$(Configuration)|$(Platform)' == 'Debug|AnyCPU' ">
     <DebugSymbols>true</DebugSymbols>

--- conflicted
+++ resolved
@@ -1,12 +1,8 @@
 using System;
 using FluentDate;
 using FluentDateTimeOffset;
-<<<<<<< HEAD
 using GitVersion;
-=======
-using GitFlowVersion;
 using LibGit2Sharp;
->>>>>>> 3554bd4b
 using NUnit.Framework;
 using ObjectApproval;
 
